# SVM-Pay: Cross-Network Payment Solution

<img width="287" alt="logo" src="https://github.com/user-attachments/assets/92d72516-b163-4b81-bf5f-e0a574d41225" />


Pay from anywhere from any solana-vm based network!

## Overview

SVM-Pay is a payment solution for SVM networks (Solana, Sonic SVM, Eclipse, s00n) that enables developers to easily integrate payment functionality into their applications. Inspired by Solana Pay, SVM-Pay extends the concept to work across all SVM networks with a one-click integration approach for developers.

## Features

- **Cross-Network Compatibility**: Support for Solana, Sonic SVM, Eclipse, and s00n networks
- **Simple Integration**: One-click integration for developers
- **Comprehensive SDK**: JavaScript/TypeScript SDK with React, Vue, and Angular components
<<<<<<< HEAD
- **C++ SDK**: Native C++ SDK for high-performance applications and system integration
=======
- **Assembly-BPF SDK**: Low-level BPF program development with Assembly and LLVM IR abstractions
>>>>>>> 6a347681
- **Mobile Support**: iOS and Android SDK for mobile applications
- **No Fees**: SVM-Pay itself charges no fees (only standard network transaction fees apply)
- **Secure**: Built with security best practices for blockchain payments
- **Flexible**: Support for different payment scenarios (e-commerce, point-of-sale, subscriptions)

## Quick Links

- [Documentation](docs/documentation.md)
- [Developer Guide](docs/developer-guide.md)
- [Assembly-BPF SDK](docs/assembly-bpf/README.md)
- [Architecture](docs/architecture.md)
- [Security Recommendations](docs/security-recommendations.md)
- [C++ SDK](cpp-sdk/README.md)
- [Examples](examples/)
- [CLI Integration](CLI-INTEGRATION.md)

## Installation

```bash
npm install svm-pay
```

## Basic Usage

```javascript
import { SVMPay } from 'svm-pay';

// Initialize the SDK
const svmPay = new SVMPay({
  defaultNetwork: 'solana', // 'solana', 'sonic', 'eclipse', or 'soon'
});

// Create a payment URL
const url = svmPay.createTransferUrl(
  'YOUR_WALLET_ADDRESS',
  '1.0', // Amount
  {
    label: 'Your Store',
    message: 'Payment for Order #123',
    references: ['order-123']
  }
);

console.log(url);
// Output: solana:YOUR_WALLET_ADDRESS?amount=1.0&label=Your%20Store&message=Payment%20for%20Order%20%23123&reference=order-123

// CLI Integration - access CLI functionality programmatically
// Check wallet balance (requires CLI setup)
svmPay.checkWalletBalance()
  .then(balance => console.log('Wallet balance:', balance))
  .catch(error => console.error('Balance check failed:', error));
```

## CLI Tool

SVM-Pay includes a built-in CLI tool for managing payments:

```bash
# Install globally
npm install -g svm-pay

# Setup configuration
svm-pay setup -k <your-private-key> -a <your-api-key>

# Check wallet balance
svm-pay balance

# Check API usage
svm-pay usage

# Make a payment
svm-pay pay -a 0.1 -r "API usage payment"

# View payment history
svm-pay history
```

See [CLI Integration](CLI-INTEGRATION.md) for complete CLI documentation.

## Assembly-BPF SDK

For advanced use cases requiring low-level BPF program development, SVM-Pay includes an Assembly-BPF SDK:

```typescript
import { AssemblyBPFSDK, BPFTemplates, SVMNetwork } from 'svm-pay/assembly-bpf';

// Initialize SDK for low-level BPF development
const sdk = new AssemblyBPFSDK({ 
  network: SVMNetwork.SOLANA,
  debug: true 
});

// Create a payment processor using built-in template
const { metadata, instructions } = BPFTemplates.createPaymentProcessor({
  networks: [SVMNetwork.SOLANA, SVMNetwork.SONIC]
});

// Compile to BPF bytecode
const result = await sdk.compile(instructions, metadata);

console.log('✅ BPF Program compiled successfully');
console.log(`📊 Instructions: ${instructions.length}`);
console.log(`💾 Bytecode size: ${result.bytecode?.length} bytes`);
```

The Assembly-BPF SDK provides:
- **BPF Assembly abstractions** for instruction generation
- **Memory management utilities** for stack/heap operations  
- **Syscall helpers** for SVM network interactions
- **Program templates** (payment processor, cross-chain bridge, validator)
- **Multi-network support** across all SVM chains
- **Compilation and deployment tools**

See the [Assembly-BPF Documentation](docs/assembly-bpf/README.md) for complete guides and examples.
```

## Framework Integration

### React

```jsx
import { SVMPayProvider, PaymentButton } from 'svm-pay/react';

function App() {
  return (
    <SVMPayProvider>
      <PaymentButton
        recipient="YOUR_WALLET_ADDRESS"
        amount="1.0"
        onComplete={(status, signature) => {
          console.log(`Payment ${status}`, signature);
        }}
      />
    </SVMPayProvider>
  );
}
```

### Vue

```vue
<template>
  <svm-pay-button
    recipient="YOUR_WALLET_ADDRESS"
    amount="1.0"
    @complete="handleComplete"
  />
</template>

<script>
export default {
  methods: {
    handleComplete(status, signature) {
      console.log(`Payment ${status}`, signature);
    }
  }
}
</script>
```

### Angular

```typescript
@Component({
  selector: 'app-root',
  template: `
    <svm-pay-button
      recipient="YOUR_WALLET_ADDRESS"
      amount="1.0"
      (complete)="handleComplete($event)"
    ></svm-pay-button>
  `
})
export class AppComponent {
  handleComplete(event: {status: string, signature?: string}) {
    console.log(`Payment ${event.status}`, event.signature);
  }
}
```

## C++ SDK

SVM-Pay includes a comprehensive C++ SDK for high-performance applications and system integration:

```cpp
#include <svm-pay/svm_pay.hpp>

// Initialize SDK
svm_pay::initialize_sdk();

// Create client
svm_pay::Client client(svm_pay::SVMNetwork::SOLANA);

// Create payment URL
std::string url = client.create_transfer_url("recipient_address", "1.5", {
    {"label", "Coffee Shop"},
    {"message", "Payment for coffee"}
});

// Parse payment URL
auto request = client.parse_url(url);

// Generate reference ID
std::string ref = client.generate_reference();
```

**Features:**
- Cross-platform support (Windows, Linux, macOS)
- Asynchronous network operations  
- Secure reference generation with OpenSSL
- Complete URL scheme support
- CMake build system with package management
- Comprehensive test suite and examples

See [C++ SDK Documentation](cpp-sdk/README.md) for detailed installation and usage instructions.

## Demo Applications

SVM-Pay includes several demo applications to showcase its functionality:

- [Web Payment Demo](examples/web-payment-demo.jsx): A simple web application for accepting payments
- [Point-of-Sale Demo](examples/point-of-sale-demo.tsx): A point-of-sale application for in-person payments
- [Subscription Payment Demo](examples/subscription-payment-demo.tsx): A subscription service application

## Security

SVM-Pay is built with security in mind. For security recommendations and best practices, see the [Security Recommendations](docs/security-recommendations.md) document.

## License

MIT

## Contributing

Contributions are welcome! Please see the [Contributing Guidelines](CONTRIBUTING.md) for more information.<|MERGE_RESOLUTION|>--- conflicted
+++ resolved
@@ -14,11 +14,8 @@
 - **Cross-Network Compatibility**: Support for Solana, Sonic SVM, Eclipse, and s00n networks
 - **Simple Integration**: One-click integration for developers
 - **Comprehensive SDK**: JavaScript/TypeScript SDK with React, Vue, and Angular components
-<<<<<<< HEAD
 - **C++ SDK**: Native C++ SDK for high-performance applications and system integration
-=======
 - **Assembly-BPF SDK**: Low-level BPF program development with Assembly and LLVM IR abstractions
->>>>>>> 6a347681
 - **Mobile Support**: iOS and Android SDK for mobile applications
 - **No Fees**: SVM-Pay itself charges no fees (only standard network transaction fees apply)
 - **Secure**: Built with security best practices for blockchain payments
