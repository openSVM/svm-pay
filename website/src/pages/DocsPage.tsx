import { Routes, Route, Link, useLocation } from 'react-router-dom'
import { motion } from 'framer-motion'
import { 
  Code, 
  FileText, 
  Database,
  Network,
  ChevronRight,
  Search,
  ExternalLink
} from 'lucide-react'
import { useState } from 'react'
<<<<<<< HEAD
import { 
  GamingTutorials, 
  DeFiTutorials, 
  SaaSTutorials, 
  SocialTutorials 
} from '../components/TutorialSections'
import { 
  EnterpriseTutorials, 
  CrossChainTutorials, 
  MobileTutorials 
} from '../components/AdvancedTutorialSections'
import { AssemblyBPFTutorials } from '../components/AssemblyBPFTutorials'

// Import individual tutorial components
import { 
  OnlineStoreIntegrationTutorial, 
  MarketplaceEscrowTutorial,
  SubscriptionBoxTutorial,
  DigitalProductStoreTutorial,
  FlashSaleManagementTutorial
} from './tutorials/EcommerceTutorials'
import { 
  InGameCurrencyTutorial, 
  NFTMarketplaceTutorial,
  TournamentPrizeDistributionTutorial,
  PlayToEarnRewardsTutorial,
  GameAssetRentalTutorial
} from './tutorials/GamingTutorials'
import { 
  SaaSSubscriptionBillingTutorial, 
  FreelancePaymentEscrowTutorial,
  ConsultingTimeTrackingTutorial,
  APIUsageBillingTutorial,
  SoftwareLicenseManagementTutorial,
  N8nIntegrationTutorial
} from './tutorials/SaaSTutorials'
import {
  YieldFarmingRewardsTutorial,
  CrossChainArbitrageBotTutorial,
  LendingProtocolIntegrationTutorial,
  DEXTradingFeeDistributionTutorial,
  AutomatedMarketMakerTutorial
} from './tutorials/DeFiTutorials'
import {
  CreatorTippingSystemTutorial,
  ContentCreatorSubscriptionsTutorial,
  NFTDropPlatformTutorial,
  CommunityRewardSystemTutorial
} from './tutorials/SocialTutorials'
import {
  MultiChainArbitrageTutorial,
  CrossChainLiquidityPoolTutorial,
  PaymentRoutingOptimizationTutorial,
  CrossChainGovernanceTutorial
} from './tutorials/CrossChainTutorials'
import {
  MobileWalletIntegrationTutorial,
  IoTMicropaymentsTutorial,
  SmartCityPaymentsTutorial,
  V2XPaymentsTutorial
} from './tutorials/MobileTutorials'
=======
>>>>>>> 70d0e699

// API Documentation sections - focused on actual source files
const apiSections = [
  {
    title: 'Core SDK',
    items: [
      { name: 'SVMPay Class', href: '/docs/sdk/svmpay', icon: Code },
      { name: 'SVMPayServer Class', href: '/docs/sdk/server', icon: Code },
      { name: 'Core Types', href: '/docs/core/types', icon: FileText },
      { name: 'URL Scheme', href: '/docs/core/url-scheme', icon: FileText },
      { name: 'Reference Generation', href: '/docs/core/reference', icon: FileText },
    ]
  },
  {
    title: 'Network Adapters',
    items: [
      { name: 'Solana Adapter', href: '/docs/network/solana', icon: Network },
      { name: 'Sonic Adapter', href: '/docs/network/sonic', icon: Network },
      { name: 'Eclipse Adapter', href: '/docs/network/eclipse', icon: Network },
      { name: 'Soon Adapter', href: '/docs/network/soon', icon: Network },
      { name: 'Adapter Factory', href: '/docs/network/factory', icon: Network },
    ]
  },
  {
    title: 'Bridge System',
    items: [
      { name: 'Bridge Adapters', href: '/docs/bridge/adapters', icon: Network },
      { name: 'Cross-Chain Manager', href: '/docs/bridge/cross-chain', icon: Network },
      { name: 'Bridge Types', href: '/docs/bridge/types', icon: FileText },
    ]
  },
  {
    title: 'Request Handlers',
    items: [
      { name: 'Transfer Handler', href: '/docs/handlers/transfer', icon: Code },
      { name: 'Transaction Handler', href: '/docs/handlers/transaction', icon: Code },
      { name: 'Cross-Chain Handler', href: '/docs/handlers/cross-chain', icon: Code },
    ]
  },
  {
    title: 'CLI Integration',
    items: [
      { name: 'CLI Commands', href: '/docs/cli/commands', icon: FileText },
      { name: 'Configuration', href: '/docs/cli/config', icon: FileText },
      { name: 'Solana Utils', href: '/docs/cli/solana', icon: FileText },
      { name: 'History Management', href: '/docs/cli/history', icon: Database },
    ]
  },
  {
    title: 'WalletConnect',
    items: [
<<<<<<< HEAD
      { name: 'Creator Tipping System', href: '/docs/tutorials/social/creator-tipping', icon: Book },
      { name: 'Content Creator Subscriptions', href: '/docs/tutorials/social/creator-subscriptions', icon: Book },
      { name: 'NFT Drop Platform', href: '/docs/tutorials/social/nft-drops', icon: Book },
      { name: 'Social Media Monetization', href: '/docs/tutorials/social/social-monetization', icon: Book },
      { name: 'Live Streaming Donations', href: '/docs/tutorials/social/live-streaming', icon: Book },
      { name: 'Community Reward System', href: '/docs/tutorials/social/community-rewards', icon: Book },
    ]
  },
  {
    title: 'Enterprise Tutorials',
    items: [
      { name: 'B2B Invoice Processing', href: '/docs/tutorials/enterprise/b2b-invoicing', icon: Book },
      { name: 'Employee Payroll System', href: '/docs/tutorials/enterprise/payroll-system', icon: Book },
      { name: 'Supply Chain Payments', href: '/docs/tutorials/enterprise/supply-chain', icon: Book },
      { name: 'Treasury Management', href: '/docs/tutorials/enterprise/treasury-management', icon: Book },
      { name: 'Vendor Payment Management', href: '/docs/tutorials/enterprise/vendor-management', icon: Book },
    ]
  },
  {
    title: 'Cross-Chain Advanced Tutorials',
    items: [
      { name: 'Multi-Chain Arbitrage', href: '/docs/tutorials/cross-chain/arbitrage', icon: Book },
      { name: 'Cross-Chain Liquidity Pools', href: '/docs/tutorials/cross-chain/liquidity-pools', icon: Book },
      { name: 'Payment Routing Optimization', href: '/docs/tutorials/cross-chain/payment-routing', icon: Book },
      { name: 'Cross-Chain Governance', href: '/docs/tutorials/cross-chain/governance', icon: Book },
    ]
  },
  {
    title: 'Mobile & IoT Tutorials',
    items: [
      { name: 'Mobile Wallet Integration', href: '/docs/tutorials/mobile/wallet-integration', icon: Book },
      { name: 'IoT Device Micropayments', href: '/docs/tutorials/mobile/iot-micropayments', icon: Book },
      { name: 'Smart City Payments', href: '/docs/tutorials/mobile/smart-city', icon: Book },
      { name: 'Vehicle-to-Everything Payments', href: '/docs/tutorials/mobile/v2x-payments', icon: Book },
    ]
  },
  {
    title: 'Assembly-BPF SDK',
    items: [
      { name: 'Getting Started', href: '/docs/assembly-bpf/getting-started', icon: Code },
      { name: 'Hello World Program', href: '/docs/assembly-bpf/hello-world', icon: Terminal },
      { name: 'Payment Processor', href: '/docs/assembly-bpf/payment-processor', icon: Book },
      { name: 'Cross-Chain Bridge', href: '/docs/assembly-bpf/cross-chain-bridge', icon: Book },
      { name: 'Memory Management', href: '/docs/assembly-bpf/memory-management', icon: Book },
      { name: 'API Reference', href: '/docs/assembly-bpf/api-reference', icon: FileText },
    ]
  },
  {
    title: 'Advanced',
    items: [
      { name: 'Cross-Chain Payments', href: '/docs/cross-chain', icon: Zap },
      { name: 'Architecture', href: '/docs/architecture', icon: FileText },
      { name: 'Security', href: '/docs/security', icon: Shield },
=======
      { name: 'WalletConnect Integration', href: '/docs/walletconnect/integration', icon: Code },
      { name: 'Connection Manager', href: '/docs/walletconnect/manager', icon: Code },
>>>>>>> 70d0e699
    ]
  }
]

function DocsSidebar() {
  const location = useLocation()
  const [searchQuery, setSearchQuery] = useState('')

  return (
    <div className="w-64 bg-slate-50 border-r border-slate-200 min-h-screen pt-20">
      <div className="p-6">
        {/* Cross-navigation */}
        <div className="mb-6 p-4 bg-purple-50 border border-purple-200 rounded-lg">
          <h3 className="text-sm font-semibold text-purple-900 mb-2">Need Tutorials?</h3>
          <Link 
            to="/tutorials" 
            className="inline-flex items-center text-sm text-purple-700 hover:text-purple-900 transition-colors"
          >
            <ExternalLink className="w-4 h-4 mr-1" />
            Go to Tutorials
          </Link>
        </div>

        {/* Search */}
        <div className="relative mb-6">
          <Search className="absolute left-3 top-1/2 transform -translate-y-1/2 w-4 h-4 text-slate-400" />
          <input
            type="text"
            placeholder="Search API docs..."
            value={searchQuery}
            onChange={(e) => setSearchQuery(e.target.value)}
            className="w-full pl-10 pr-4 py-2 border border-slate-200 rounded-lg text-sm focus:outline-none focus:ring-2 focus:ring-purple-500 focus:border-transparent"
          />
        </div>

        {/* Navigation */}
        {apiSections.map((section) => (
          <div key={section.title} className="mb-6">
            <h3 className="text-xs font-semibold text-slate-400 uppercase tracking-wide mb-3">
              {section.title}
            </h3>
            <nav className="space-y-1">
              {section.items
                .filter(item => !searchQuery || item.name.toLowerCase().includes(searchQuery.toLowerCase()))
                .map((item) => {
                  const isActive = location.pathname === item.href
                  return (
                    <Link
                      key={item.href}
                      to={item.href}
                      className={`flex items-center px-3 py-2 rounded-lg text-sm font-medium transition-colors ${
                        isActive
                          ? 'text-purple-600 bg-purple-100'
                          : 'text-slate-600 hover:text-slate-900 hover:bg-white'
                      }`}
                    >
                      <item.icon className="w-4 h-4 mr-3" />
                      {item.name}
                      {isActive && <ChevronRight className="w-4 h-4 ml-auto" />}
                    </Link>
                  )
                })}
            </nav>
          </div>
        ))}
      </div>
    </div>
  )
}

function DocsHome() {
  return (
    <div className="pt-20 p-8">
      <motion.div
        initial={{ opacity: 0, y: 20 }}
        animate={{ opacity: 1, y: 0 }}
        transition={{ duration: 0.5 }}
      >
        <h1 className="text-4xl font-bold text-slate-900 mb-6">API Reference</h1>
        <p className="text-xl text-slate-600 mb-8 max-w-3xl">
          Complete API documentation for all SVM-Pay classes, methods, types, and integrations. 
          Find detailed specifications for every component in the SVM-Pay ecosystem.
        </p>

        {/* Cross-navigation */}
        <div className="mb-8 p-6 bg-blue-50 border border-blue-200 rounded-lg">
          <h3 className="text-lg font-semibold text-blue-900 mb-2">Looking for Tutorials?</h3>
          <p className="text-blue-800 mb-3">
            Need step-by-step guides and implementation examples? Check out our comprehensive tutorials section.
          </p>
          <Link 
            to="/tutorials" 
            className="inline-flex items-center px-4 py-2 bg-blue-600 text-white rounded-lg hover:bg-blue-700 transition-colors"
          >
            <ExternalLink className="w-4 h-4 mr-2" />
            Browse Tutorials
          </Link>
        </div>

        <div className="grid grid-cols-1 md:grid-cols-2 lg:grid-cols-3 gap-6">
          {apiSections.flatMap(section => section.items).map((item, index) => (
            <motion.div
              key={item.href}
              initial={{ opacity: 0, y: 20 }}
              animate={{ opacity: 1, y: 0 }}
              transition={{ duration: 0.5, delay: index * 0.1 }}
            >
              <Link
                to={item.href}
                className="block group p-6 bg-white rounded-xl border border-slate-200 hover:border-slate-300 hover:shadow-md transition-all duration-300"
              >
                <div className="flex items-center mb-4">
                  <div className="w-10 h-10 bg-purple-100 rounded-lg flex items-center justify-center group-hover:bg-purple-200 transition-colors">
                    <item.icon className="w-5 h-5 text-purple-600" />
                  </div>
                  <ChevronRight className="w-5 h-5 text-slate-400 ml-auto group-hover:text-slate-600 group-hover:translate-x-1 transition-all" />
                </div>
                <h3 className="text-lg font-semibold text-slate-900 mb-2 group-hover:text-purple-600 transition-colors">
                  {item.name}
                </h3>
                <p className="text-slate-600 text-sm">
                  {getApiDescription(item.name)}
                </p>
              </Link>
            </motion.div>
          ))}
        </div>
      </motion.div>
    </div>
  )
}

function getApiDescription(name: string): string {
  const descriptions: Record<string, string> = {
    'SVMPay Class': 'Main SDK class for creating payment URLs and processing transactions.',
    'SVMPayServer Class': 'Server-side SDK with additional features for transaction verification.',
    'Core Types': 'TypeScript type definitions for all SVM-Pay interfaces and enums.',
    'URL Scheme': 'Payment URL creation and parsing functionality.',
    'Reference Generation': 'Utilities for generating unique payment reference IDs.',
    'Solana Adapter': 'Network adapter for Solana blockchain integration.',
    'Sonic Adapter': 'Network adapter for Sonic SVM network integration.',
    'Eclipse Adapter': 'Network adapter for Eclipse SVM network integration.',
    'Soon Adapter': 'Network adapter for Soon SVM network integration.',
    'Adapter Factory': 'Factory pattern for managing network adapters.',
    'Bridge Adapters': 'Interface definitions for cross-chain bridge integrations.',
    'Cross-Chain Manager': 'Manager for handling cross-chain payment operations.',
    'Bridge Types': 'Type definitions for bridge operations and results.',
    'Transfer Handler': 'Handler for processing simple token transfer requests.',
    'Transaction Handler': 'Handler for processing complex transaction requests.',
    'Cross-Chain Handler': 'Handler for processing cross-chain payment requests.',
    'CLI Commands': 'Command-line interface specifications and options.',
    'Configuration': 'Configuration management for CLI and SDK settings.',
    'Solana Utils': 'Utilities for Solana-specific operations and wallet management.',
    'History Management': 'Payment history storage and retrieval functionality.',
    'WalletConnect Integration': 'Integration with WalletConnect protocol for wallet connections.',
    'Connection Manager': 'Manager for handling wallet connection states and operations.'
  }
  return descriptions[name] || 'API documentation for SVM-Pay component.'
}

export function DocsPage() {
  return (
    <div className="flex min-h-screen">
      <DocsSidebar />
      <div className="flex-1">
        <Routes>
          <Route path="/" element={<DocsHome />} />
          
          {/* Core SDK */}
          <Route path="/sdk/svmpay" element={<SVMPayClassDoc />} />
          <Route path="/sdk/server" element={<SVMPayServerClassDoc />} />
          <Route path="/core/types" element={<CoreTypesDoc />} />
          <Route path="/core/url-scheme" element={<URLSchemeDoc />} />
          <Route path="/core/reference" element={<ReferenceDoc />} />
          
          {/* Network Adapters */}
          <Route path="/network/solana" element={<SolanaAdapterDoc />} />
          <Route path="/network/sonic" element={<SonicAdapterDoc />} />
          <Route path="/network/eclipse" element={<EclipseAdapterDoc />} />
          <Route path="/network/soon" element={<SoonAdapterDoc />} />
          <Route path="/network/factory" element={<AdapterFactoryDoc />} />
          
          {/* Bridge System */}
          <Route path="/bridge/adapters" element={<BridgeAdaptersDoc />} />
          <Route path="/bridge/cross-chain" element={<CrossChainManagerDoc />} />
          <Route path="/bridge/types" element={<BridgeTypesDoc />} />
          
          {/* Request Handlers */}
          <Route path="/handlers/transfer" element={<TransferHandlerDoc />} />
          <Route path="/handlers/transaction" element={<TransactionHandlerDoc />} />
          <Route path="/handlers/cross-chain" element={<CrossChainHandlerDoc />} />
          
          {/* CLI Integration */}
          <Route path="/cli/commands" element={<CLICommandsDoc />} />
          <Route path="/cli/config" element={<CLIConfigDoc />} />
          <Route path="/cli/solana" element={<CLISolanaDoc />} />
          <Route path="/cli/history" element={<CLIHistoryDoc />} />
          
<<<<<<< HEAD
          {/* Cross-Chain Advanced Tutorial Routes */}
          <Route path="/tutorials/cross-chain/arbitrage" element={<MultiChainArbitrageTutorial />} />
          <Route path="/tutorials/cross-chain/liquidity-pools" element={<CrossChainLiquidityPoolTutorial />} />
          <Route path="/tutorials/cross-chain/payment-routing" element={<PaymentRoutingOptimizationTutorial />} />
          <Route path="/tutorials/cross-chain/governance" element={<CrossChainGovernanceTutorial />} />
          
          {/* Mobile & IoT Tutorial Routes */}
          <Route path="/tutorials/mobile/wallet-integration" element={<MobileWalletIntegrationTutorial />} />
          <Route path="/tutorials/mobile/iot-micropayments" element={<IoTMicropaymentsTutorial />} />
          <Route path="/tutorials/mobile/smart-city" element={<SmartCityPaymentsTutorial />} />
          <Route path="/tutorials/mobile/v2x-payments" element={<V2XPaymentsTutorial />} />
          
          {/* Assembly-BPF SDK Routes */}
          <Route path="/assembly-bpf" element={<AssemblyBPFTutorials />} />
          <Route path="/assembly-bpf/getting-started" element={<AssemblyBPFGettingStarted />} />
          <Route path="/assembly-bpf/hello-world" element={<AssemblyBPFHelloWorld />} />
          <Route path="/assembly-bpf/payment-processor" element={<AssemblyBPFPaymentProcessor />} />
          <Route path="/assembly-bpf/cross-chain-bridge" element={<AssemblyBPFCrossChainBridge />} />
          <Route path="/assembly-bpf/memory-management" element={<AssemblyBPFMemoryManagement />} />
          <Route path="/assembly-bpf/api-reference" element={<AssemblyBPFApiReference />} />
          
          <Route path="/cross-chain" element={<CrossChainDoc />} />
          <Route path="/architecture" element={<ArchitectureDoc />} />
          <Route path="/security" element={<SecurityDoc />} />
=======
          {/* WalletConnect */}
          <Route path="/walletconnect/integration" element={<WalletConnectIntegrationDoc />} />
          <Route path="/walletconnect/manager" element={<WalletConnectManagerDoc />} />
>>>>>>> 70d0e699
        </Routes>
      </div>
    </div>
  )
}

// API Documentation Components

function SVMPayClassDoc() {
  return (
    <div className="pt-20 p-8 max-w-4xl">
      <motion.div
        initial={{ opacity: 0, y: 20 }}
        animate={{ opacity: 1, y: 0 }}
        transition={{ duration: 0.5 }}
      >
        <h1 className="text-4xl font-bold text-slate-900 mb-6">SVMPay Class</h1>
        
        <div className="prose prose-slate max-w-none">
          <p className="text-xl text-slate-600 mb-8">
            Main SDK class for SVM-Pay operations. Handles payment URL creation, transaction processing, and payment status monitoring.
          </p>

          <h2>Import</h2>
          <div className="bg-slate-900 rounded-lg p-4 mb-6">
            <pre className="text-slate-100">
{`import { SVMPay } from 'svm-pay'`}
            </pre>
          </div>

          <h2>Constructor</h2>
          <div className="bg-slate-50 border border-slate-200 rounded-lg p-6 mb-6">
            <h3 className="text-lg font-semibold mb-3">new SVMPay(config?: SVMPayConfig)</h3>
            <p className="text-slate-600 mb-4">Creates a new SVMPay SDK instance.</p>
            
            <h4 className="font-semibold mb-2">Parameters:</h4>
            <ul className="text-slate-600 space-y-1 mb-4">
              <li><code>config?: SVMPayConfig</code> - Optional configuration object</li>
              <li><code>config.defaultNetwork?: SVMNetwork</code> - Default network to use (default: 'solana')</li>
              <li><code>config.apiEndpoint?: string</code> - API endpoint for server operations</li>
              <li><code>config.debug?: boolean</code> - Enable debug logging (default: false)</li>
            </ul>

            <div className="bg-slate-900 rounded-lg p-4">
              <pre className="text-slate-100">
{`const svmPay = new SVMPay({
  defaultNetwork: 'solana',
  debug: true
})`}
              </pre>
            </div>
          </div>

          <h2>Methods</h2>

          <div className="bg-slate-50 border border-slate-200 rounded-lg p-6 mb-6">
            <h3 className="text-lg font-semibold mb-3">createTransferUrl()</h3>
            <p className="text-slate-600 mb-4">Creates a payment URL for token transfers.</p>
            
            <div className="bg-slate-900 rounded-lg p-4 mb-4">
              <pre className="text-slate-100">
{`createTransferUrl(
  recipient: string,
  amount: string,
  options?: {
    network?: SVMNetwork;
    splToken?: string;
    label?: string;
    message?: string;
    memo?: string;
    references?: string[];
  }
): string`}
              </pre>
            </div>

            <h4 className="font-semibold mb-2">Parameters:</h4>
            <ul className="text-slate-600 space-y-1 mb-4">
              <li><code>recipient: string</code> - Recipient's wallet address (base58 encoded)</li>
              <li><code>amount: string</code> - Amount to transfer as string</li>
              <li><code>options.network?: SVMNetwork</code> - Target SVM network</li>
              <li><code>options.splToken?: string</code> - SPL token mint address for token transfers</li>
              <li><code>options.label?: string</code> - Display label for the payment</li>
              <li><code>options.message?: string</code> - Payment description</li>
              <li><code>options.memo?: string</code> - On-chain memo</li>
              <li><code>options.references?: string[]</code> - Reference IDs for tracking</li>
            </ul>

            <h4 className="font-semibold mb-2">Returns:</h4>
            <p className="text-slate-600 mb-4"><code>string</code> - Payment URL</p>

            <h4 className="font-semibold mb-2">Example:</h4>
            <div className="bg-slate-900 rounded-lg p-4">
              <pre className="text-slate-100">
{`const paymentUrl = svmPay.createTransferUrl(
  'DezXAZ8z7PnrnRJjz3wXBoRgixCa6xjnB7YaB1pPB263',
  '1.5',
  {
    label: 'Coffee Shop',
    message: 'Payment for coffee and pastry',
    splToken: 'EPjFWdd5AufqSSqeM2qN1xzybapC8G4wEGGkZwyTDt1v' // USDC
  }
)`}
              </pre>
            </div>
          </div>

          <div className="bg-slate-50 border border-slate-200 rounded-lg p-6 mb-6">
            <h3 className="text-lg font-semibold mb-3">parseUrl()</h3>
            <p className="text-slate-600 mb-4">Parses a payment URL to extract payment request details.</p>
            
            <div className="bg-slate-900 rounded-lg p-4 mb-4">
              <pre className="text-slate-100">
{`parseUrl(url: string): PaymentRequest`}
              </pre>
            </div>

            <h4 className="font-semibold mb-2">Parameters:</h4>
            <ul className="text-slate-600 space-y-1 mb-4">
              <li><code>url: string</code> - Payment URL to parse</li>
            </ul>

            <h4 className="font-semibold mb-2">Returns:</h4>
            <p className="text-slate-600 mb-4"><code>PaymentRequest</code> - Parsed payment request object</p>

            <h4 className="font-semibold mb-2">Example:</h4>
            <div className="bg-slate-900 rounded-lg p-4">
              <pre className="text-slate-100">
{`const request = svmPay.parseUrl('solana:DezXAZ8z7PnrnRJjz3wXBoRgixCa6xjnB7YaB1pPB263?amount=1.5&label=Coffee')
console.log(request.recipient) // 'DezXAZ8z7PnrnRJjz3wXBoRgixCa6xjnB7YaB1pPB263'
console.log(request.amount)    // '1.5'`}
              </pre>
            </div>
          </div>

          <div className="bg-slate-50 border border-slate-200 rounded-lg p-6 mb-6">
            <h3 className="text-lg font-semibold mb-3">generateReference()</h3>
            <p className="text-slate-600 mb-4">Generates a unique reference ID for payment tracking.</p>
            
            <div className="bg-slate-900 rounded-lg p-4 mb-4">
              <pre className="text-slate-100">
{`generateReference(): string`}
              </pre>
            </div>

            <h4 className="font-semibold mb-2">Returns:</h4>
            <p className="text-slate-600 mb-4"><code>string</code> - Unique reference ID</p>

            <h4 className="font-semibold mb-2">Example:</h4>
            <div className="bg-slate-900 rounded-lg p-4">
              <pre className="text-slate-100">
{`const reference = svmPay.generateReference()
console.log(reference) // 'ref_1a2b3c4d5e6f'`}
              </pre>
            </div>
          </div>

          <div className="bg-slate-50 border border-slate-200 rounded-lg p-6 mb-6">
            <h3 className="text-lg font-semibold mb-3">checkWalletBalance()</h3>
            <p className="text-slate-600 mb-4">Checks wallet balance using CLI integration.</p>
            
            <div className="bg-slate-900 rounded-lg p-4 mb-4">
              <pre className="text-slate-100">
{`async checkWalletBalance(): Promise<{
  balance: any;
  address: string;
}>`}
              </pre>
            </div>

            <h4 className="font-semibold mb-2">Returns:</h4>
            <p className="text-slate-600 mb-4"><code>Promise&lt;object&gt;</code> - Wallet balance and address information</p>

            <h4 className="font-semibold mb-2">Throws:</h4>
            <ul className="text-slate-600 space-y-1 mb-4">
              <li><code>Error</code> - If private key is not configured</li>
            </ul>

            <h4 className="font-semibold mb-2">Example:</h4>
            <div className="bg-slate-900 rounded-lg p-4">
              <pre className="text-slate-100">
{`try {
  const result = await svmPay.checkWalletBalance()
  console.log('Balance:', result.balance)
  console.log('Address:', result.address)
} catch (error) {
  console.error('Balance check failed:', error.message)
}`}
              </pre>
            </div>
          </div>

          <h2>Related Types</h2>
          <ul className="list-disc list-inside text-slate-600 space-y-2">
            <li><Link to="/docs/core/types#svmpayconfig" className="text-purple-600 hover:underline">SVMPayConfig</Link></li>
            <li><Link to="/docs/core/types#paymentrequest" className="text-purple-600 hover:underline">PaymentRequest</Link></li>
            <li><Link to="/docs/core/types#svmnetwork" className="text-purple-600 hover:underline">SVMNetwork</Link></li>
          </ul>
        </div>
      </motion.div>
    </div>
  )
}

function CoreTypesDoc() {
  return (
    <div className="pt-20 p-8 max-w-4xl">
      <motion.div
        initial={{ opacity: 0, y: 20 }}
        animate={{ opacity: 1, y: 0 }}
        transition={{ duration: 0.5 }}
      >
        <h1 className="text-4xl font-bold text-slate-900 mb-6">Core Types</h1>
        
        <div className="prose prose-slate max-w-none">
          <p className="text-xl text-slate-600 mb-8">
            TypeScript type definitions for all SVM-Pay interfaces, enums, and data structures.
          </p>

          <h2>Import</h2>
          <div className="bg-slate-900 rounded-lg p-4 mb-6">
            <pre className="text-slate-100">
{`import { 
  SVMNetwork, 
  EVMNetwork, 
  PaymentRequest, 
  TransferRequest,
  PaymentStatus
} from 'svm-pay'`}
            </pre>
          </div>

          <h2>Network Enums</h2>

          <div className="bg-slate-50 border border-slate-200 rounded-lg p-6 mb-6">
            <h3 id="svmnetwork" className="text-lg font-semibold mb-3">SVMNetwork</h3>
            <p className="text-slate-600 mb-4">Supported SVM networks for payments.</p>
            
            <div className="bg-slate-900 rounded-lg p-4">
              <pre className="text-slate-100">
{`enum SVMNetwork {
  SOLANA = 'solana',
  SONIC = 'sonic',
  ECLIPSE = 'eclipse',
  SOON = 'soon'
}`}
              </pre>
            </div>
          </div>

          <div className="bg-slate-50 border border-slate-200 rounded-lg p-6 mb-6">
            <h3 className="text-lg font-semibold mb-3">EVMNetwork</h3>
            <p className="text-slate-600 mb-4">Supported EVM networks for cross-chain payments.</p>
            
            <div className="bg-slate-900 rounded-lg p-4">
              <pre className="text-slate-100">
{`enum EVMNetwork {
  ETHEREUM = 'ethereum',
  BNB_CHAIN = 'bnb-chain',
  POLYGON = 'polygon',
  ARBITRUM = 'arbitrum',
  OPTIMISM = 'optimism',
  AVALANCHE = 'avalanche'
}`}
              </pre>
            </div>
          </div>

          <h2>Request Types</h2>

          <div className="bg-slate-50 border border-slate-200 rounded-lg p-6 mb-6">
            <h3 id="paymentrequest" className="text-lg font-semibold mb-3">PaymentRequest</h3>
            <p className="text-slate-600 mb-4">Base interface for all payment requests.</p>
            
            <div className="bg-slate-900 rounded-lg p-4">
              <pre className="text-slate-100">
{`interface PaymentRequest {
  /** The type of payment request */
  type: RequestType;
  
  /** The target SVM network for this payment */
  network: SVMNetwork;
  
  /** The recipient's address (base58 encoded public key) */
  recipient: string;
  
  /** Optional label describing the payment source */
  label?: string;
  
  /** Optional message describing the payment purpose */
  message?: string;
  
  /** Optional memo to be included in the transaction */
  memo?: string;
  
  /** Optional reference IDs for transaction identification */
  references?: string[];
}`}
              </pre>
            </div>
          </div>

          <div className="bg-slate-50 border border-slate-200 rounded-lg p-6 mb-6">
            <h3 className="text-lg font-semibold mb-3">TransferRequest</h3>
            <p className="text-slate-600 mb-4">Request for simple token transfers.</p>
            
            <div className="bg-slate-900 rounded-lg p-4">
              <pre className="text-slate-100">
{`interface TransferRequest extends PaymentRequest {
  type: RequestType.TRANSFER;
  
  /** The amount to transfer (as a string to preserve precision) */
  amount: string;
  
  /** The SPL token mint address (if transferring an SPL token) */
  splToken?: string;
}`}
              </pre>
            </div>
          </div>

          <h2>Configuration</h2>

          <div className="bg-slate-50 border border-slate-200 rounded-lg p-6 mb-6">
            <h3 id="svmpayconfig" className="text-lg font-semibold mb-3">SVMPayConfig</h3>
            <p className="text-slate-600 mb-4">Configuration options for SVMPay SDK.</p>
            
            <div className="bg-slate-900 rounded-lg p-4">
              <pre className="text-slate-100">
{`interface SVMPayConfig {
  /** Default network to use if not specified */
  defaultNetwork?: SVMNetwork;
  
  /** API endpoint for server-side operations */
  apiEndpoint?: string;
  
  /** Whether to enable debug logging */
  debug?: boolean;
}`}
              </pre>
            </div>
          </div>

          <h2>Status and Storage</h2>

          <div className="bg-slate-50 border border-slate-200 rounded-lg p-6 mb-6">
            <h3 className="text-lg font-semibold mb-3">PaymentStatus</h3>
            <p className="text-slate-600 mb-4">Status values for payment tracking.</p>
            
            <div className="bg-slate-900 rounded-lg p-4">
              <pre className="text-slate-100">
{`enum PaymentStatus {
  CREATED = 'created',
  PENDING = 'pending',
  CONFIRMED = 'confirmed',
  FAILED = 'failed',
  EXPIRED = 'expired',
  // Cross-chain specific statuses
  BRIDGING = 'bridging',
  BRIDGE_CONFIRMED = 'bridge-confirmed',
  BRIDGE_FAILED = 'bridge-failed'
}`}
              </pre>
            </div>
          </div>

          <div className="bg-slate-50 border border-slate-200 rounded-lg p-6 mb-6">
            <h3 className="text-lg font-semibold mb-3">PaymentRecord</h3>
            <p className="text-slate-600 mb-4">Complete payment record with status and metadata.</p>
            
            <div className="bg-slate-900 rounded-lg p-4">
              <pre className="text-slate-100">
{`interface PaymentRecord {
  /** Unique identifier for the payment */
  id: string;
  
  /** The payment request */
  request: PaymentRequest;
  
  /** Current status of the payment */
  status: PaymentStatus;
  
  /** Transaction signature (once submitted) */
  signature?: string;
  
  /** Timestamp when the payment was created */
  createdAt: number;
  
  /** Timestamp when the payment was last updated */
  updatedAt: number;
  
  /** Error message if the payment failed */
  error?: string;
  
  /** Bridge transaction hash (for cross-chain payments) */
  bridgeTransactionHash?: string;
  
  /** Bridge used for cross-chain transfer */
  bridgeUsed?: string;
  
  /** Bridge quote used for cross-chain transfer */
  bridgeQuote?: BridgeQuote;
}`}
              </pre>
            </div>
          </div>
        </div>
      </motion.div>
    </div>
  )
}

// Placeholder components for other documentation sections
function SVMPayServerClassDoc() {
  return (
    <div className="pt-20 p-8 max-w-4xl">
      <motion.div
        initial={{ opacity: 0, y: 20 }}
        animate={{ opacity: 1, y: 0 }}
        transition={{ duration: 0.5 }}
      >
        <h1 className="text-4xl font-bold text-slate-900 mb-6">SVMPayServer Class</h1>
        <p className="text-xl text-slate-600 mb-8">
          Server-side SDK with additional features for transaction verification and webhook handling.
        </p>
        <div className="bg-blue-50 border border-blue-200 rounded-lg p-6">
          <p className="text-blue-900">
            📚 This documentation section is being expanded. Please refer to the source code at 
            <code className="mx-1 px-2 py-1 bg-blue-200 rounded">src/sdk/server.ts</code> for detailed implementation.
          </p>
        </div>
      </motion.div>
    </div>
  )
}

function URLSchemeDoc() {
  return (
    <div className="pt-20 p-8 max-w-4xl">
      <motion.div
        initial={{ opacity: 0, y: 20 }}
        animate={{ opacity: 1, y: 0 }}
        transition={{ duration: 0.5 }}
      >
        <h1 className="text-4xl font-bold text-slate-900 mb-6">URL Scheme</h1>
        <p className="text-xl text-slate-600 mb-8">
          Payment URL creation and parsing functionality for SVM-Pay protocol.
        </p>
        <div className="bg-blue-50 border border-blue-200 rounded-lg p-6">
          <p className="text-blue-900">
            📚 This documentation section is being expanded. Please refer to the source code at 
            <code className="mx-1 px-2 py-1 bg-blue-200 rounded">src/core/url-scheme.ts</code> for detailed implementation.
          </p>
        </div>
      </motion.div>
    </div>
  )
}

function ReferenceDoc() {
  return (
    <div className="pt-20 p-8 max-w-4xl">
      <motion.div
        initial={{ opacity: 0, y: 20 }}
        animate={{ opacity: 1, y: 0 }}
        transition={{ duration: 0.5 }}
      >
        <h1 className="text-4xl font-bold text-slate-900 mb-6">Reference Generation</h1>
        <p className="text-xl text-slate-600 mb-8">
          Utilities for generating unique payment reference IDs for transaction tracking.
        </p>
        <div className="bg-blue-50 border border-blue-200 rounded-lg p-6">
          <p className="text-blue-900">
            📚 This documentation section is being expanded. Please refer to the source code at 
            <code className="mx-1 px-2 py-1 bg-blue-200 rounded">src/core/reference.ts</code> for detailed implementation.
          </p>
        </div>
      </motion.div>
    </div>
  )
}

// Network Adapter Documentation
function SolanaAdapterDoc() {
  return (
    <div className="pt-20 p-8 max-w-4xl">
      <motion.div
        initial={{ opacity: 0, y: 20 }}
        animate={{ opacity: 1, y: 0 }}
        transition={{ duration: 0.5 }}
      >
        <h1 className="text-4xl font-bold text-slate-900 mb-6">Solana Network Adapter</h1>
        <p className="text-xl text-slate-600 mb-8">
          Network adapter for Solana blockchain integration and transaction processing.
        </p>
        <div className="bg-blue-50 border border-blue-200 rounded-lg p-6">
          <p className="text-blue-900">
            📚 This documentation section is being expanded. Please refer to the source code at 
            <code className="mx-1 px-2 py-1 bg-blue-200 rounded">src/network/solana.ts</code> for detailed implementation.
          </p>
        </div>
      </motion.div>
    </div>
  )
}

<<<<<<< HEAD
// Assembly-BPF SDK Documentation Components
function AssemblyBPFGettingStarted() {
  return (
    <div className="pt-20 p-8 max-w-4xl">
      <motion.div
        initial={{ opacity: 0, y: 20 }}
        animate={{ opacity: 1, y: 0 }}
        transition={{ duration: 0.5 }}
      >
        <h1 className="text-4xl font-bold text-slate-900 mb-6">Assembly-BPF SDK Getting Started</h1>
        
        <div className="prose prose-slate max-w-none">
          <p className="text-xl text-slate-600 mb-8">
            Learn how to get started with the Assembly-BPF SDK for low-level BPF program development on SVM networks.
          </p>

          <h2>Installation</h2>
          <div className="bg-slate-900 rounded-lg p-4 mb-4">
            <pre className="text-slate-100">
{`npm install svm-pay`}
            </pre>
          </div>

          <h2>Quick Start</h2>
          <div className="bg-slate-900 rounded-lg p-4 mb-4">
            <pre className="text-slate-100">
{`import { AssemblyBPFSDK, SVMNetwork } from 'svm-pay/assembly-bpf'

// Initialize SDK
const sdk = new AssemblyBPFSDK({ 
  network: SVMNetwork.SOLANA,
  debug: true 
})

console.log('Assembly-BPF SDK initialized successfully')`}
            </pre>
          </div>

          <h2>Key Features</h2>
          <ul>
            <li>Assembly abstractions for BPF instruction generation</li>
            <li>Memory management utilities for stack/heap operations</li>
            <li>Syscall helpers for SVM network interactions</li>
            <li>Program templates for common use cases</li>
            <li>Multi-network support across all SVM chains</li>
            <li>Compilation and deployment tools</li>
          </ul>
        </div>
      </motion.div>
    </div>
  )
}

function AssemblyBPFHelloWorld() {
  return (
    <div className="pt-20 p-8 max-w-4xl">
      <motion.div
        initial={{ opacity: 0, y: 20 }}
        animate={{ opacity: 1, y: 0 }}
        transition={{ duration: 0.5 }}
      >
        <h1 className="text-4xl font-bold text-slate-900 mb-6">Hello World BPF Program</h1>
        
        <div className="prose prose-slate max-w-none">
          <p className="text-xl text-slate-600 mb-8">
            Create your first BPF program using the Assembly-BPF SDK.
          </p>

          <h2>Example</h2>
          <div className="bg-slate-900 rounded-lg p-4 mb-4">
            <pre className="text-slate-100">
{`import { examples } from 'svm-pay/assembly-bpf'

const createHelloWorld = async () => {
  const { sdk, compilationResult, metadata } = await examples.createHelloWorld()
  
  console.log('✅ Hello World compiled successfully')
  console.log('📜 Assembly:')
  console.log(compilationResult.assembly)
  
  return compilationResult
}

createHelloWorld()`}
            </pre>
          </div>

          <p>This creates a simple BPF program that logs a debug message and exits successfully.</p>
        </div>
      </motion.div>
    </div>
  )
}

function AssemblyBPFPaymentProcessor() {
  return (
    <div className="pt-20 p-8 max-w-4xl">
      <motion.div
        initial={{ opacity: 0, y: 20 }}
        animate={{ opacity: 1, y: 0 }}
        transition={{ duration: 0.5 }}
      >
        <h1 className="text-4xl font-bold text-slate-900 mb-6">Payment Processor BPF Program</h1>
        
        <div className="prose prose-slate max-w-none">
          <p className="text-xl text-slate-600 mb-8">
            Build a payment processor BPF program with fee handling and validation.
          </p>

          <h2>Implementation</h2>
          <div className="bg-slate-900 rounded-lg p-4 mb-4">
            <pre className="text-slate-100">
{`import { 
  AssemblyBPFSDK, 
  BPFTemplates, 
  SVMNetwork 
} from 'svm-pay/assembly-bpf'

const createPaymentProcessor = async () => {
  const sdk = new AssemblyBPFSDK({ network: SVMNetwork.SOLANA })
  
  const { metadata, instructions } = BPFTemplates.createPaymentProcessor({
    networks: [SVMNetwork.SOLANA, SVMNetwork.SONIC],
    feeRate: 0.01, // 1% fee
    maxAmount: 1000000
  })
  
  const result = await sdk.compile(instructions, metadata)
  return result
}`}
            </pre>
          </div>
        </div>
      </motion.div>
    </div>
  )
}

function AssemblyBPFCrossChainBridge() {
  return (
    <div className="pt-20 p-8 max-w-4xl">
      <motion.div
        initial={{ opacity: 0, y: 20 }}
        animate={{ opacity: 1, y: 0 }}
        transition={{ duration: 0.5 }}
      >
        <h1 className="text-4xl font-bold text-slate-900 mb-6">Cross-Chain Bridge BPF Program</h1>
        
        <div className="prose prose-slate max-w-none">
          <p className="text-xl text-slate-600 mb-8">
            Implement cross-chain asset bridging with validation using Assembly-BPF.
          </p>

          <h2>Advanced Implementation</h2>
          <div className="bg-slate-900 rounded-lg p-4 mb-4">
            <pre className="text-slate-100">
{`import { 
  AssemblyBPFSDK,
  BPFTemplates,
  BPFHelpers,
  SVMNetwork
} from 'svm-pay/assembly-bpf'

const createCrossChainBridge = async () => {
  const sdk = new AssemblyBPFSDK({ network: SVMNetwork.SOLANA })
  
  const { metadata, instructions } = BPFTemplates.createCrossChainBridge({
    supportedNetworks: [
      SVMNetwork.SOLANA, SVMNetwork.SONIC, 
      SVMNetwork.ECLIPSE, SVMNetwork.SOON
    ],
    bridgeFee: 0.005,
    minAmount: 1000,
    maxAmount: 10000000
  })
  
  const builder = sdk.createProgram(metadata)
  
  builder
    .addInstructions(BPFHelpers.createDebugLog('Starting bridge'))
    .addValidator()
    .addInstructions(instructions)
    .addInstructions(BPFHelpers.createDebugLog('Bridge completed'))
  
  return await builder.compile({ optimize: true })
}`}
            </pre>
          </div>
        </div>
      </motion.div>
    </div>
  )
}

function AssemblyBPFMemoryManagement() {
  return (
    <div className="pt-20 p-8 max-w-4xl">
      <motion.div
        initial={{ opacity: 0, y: 20 }}
        animate={{ opacity: 1, y: 0 }}
        transition={{ duration: 0.5 }}
      >
        <h1 className="text-4xl font-bold text-slate-900 mb-6">Memory Management</h1>
        
        <div className="prose prose-slate max-w-none">
          <p className="text-xl text-slate-600 mb-8">
            Advanced memory management and syscall handling in Assembly-BPF.
          </p>

          <h2>Memory Structures</h2>
          <div className="bg-slate-900 rounded-lg p-4 mb-4">
            <pre className="text-slate-100">
{`import { BPFMemoryManager } from 'svm-pay/assembly-bpf'

// Create custom memory structures
const paymentStruct = BPFMemoryManager.createStruct([
  { name: 'amount', type: 'u64', offset: 0 },
  { name: 'recipient', type: 'pubkey', offset: 8 },
  { name: 'fee', type: 'u64', offset: 40 },
  { name: 'timestamp', type: 'u64', offset: 48 }
])

// Allocate stack space
const stackPtr = BPFMemoryManager.allocateStack(128)`}
            </pre>
          </div>

          <h2>Syscall Helpers</h2>
          <div className="bg-slate-900 rounded-lg p-4 mb-4">
            <pre className="text-slate-100">
{`import { BPFSyscallHelper, SVMNetwork } from 'svm-pay/assembly-bpf'

const syscalls = new BPFSyscallHelper(SVMNetwork.SOLANA)

// Network-specific operations
const balance = syscalls.getAccountBalance(accountPublicKey)
const validation = syscalls.validateAmount(amount)
const timestamp = syscalls.getCurrentTimestamp(register)`}
            </pre>
          </div>
        </div>
      </motion.div>
    </div>
  )
}

function AssemblyBPFApiReference() {
  return (
    <div className="pt-20 p-8 max-w-4xl">
      <motion.div
        initial={{ opacity: 0, y: 20 }}
        animate={{ opacity: 1, y: 0 }}
        transition={{ duration: 0.5 }}
      >
        <h1 className="text-4xl font-bold text-slate-900 mb-6">Assembly-BPF API Reference</h1>
        
        <div className="prose prose-slate max-w-none">
          <p className="text-xl text-slate-600 mb-8">
            Complete API reference for the Assembly-BPF SDK.
          </p>

          <h2>Core Classes</h2>
          
          <h3>AssemblyBPFSDK</h3>
          <p>Main SDK class for BPF program development.</p>
          <div className="bg-slate-900 rounded-lg p-4 mb-4">
            <pre className="text-slate-100">
{`class AssemblyBPFSDK {
  constructor(config: BPFProgramConfig)
  compile(instructions: BPFInstruction[], metadata: BPFProgramMetadata): Promise<CompilationResult>
  createProgram(metadata: BPFProgramMetadata): BPFProgramBuilder
}`}
            </pre>
          </div>

          <h3>BPFTemplates</h3>
          <p>Pre-built program templates for common use cases.</p>
          <div className="bg-slate-900 rounded-lg p-4 mb-4">
            <pre className="text-slate-100">
{`class BPFTemplates {
  static createPaymentProcessor(config: PaymentProcessorConfig): TemplateResult
  static createCrossChainBridge(config: CrossChainBridgeConfig): TemplateResult
  static createPaymentValidator(config: ValidatorConfig): TemplateResult
  static createTokenTransfer(config: TokenTransferConfig): TemplateResult
  static createMiddleware(config: MiddlewareConfig): TemplateResult
}`}
            </pre>
          </div>

          <h3>BPFMemoryManager</h3>
          <p>Memory management utilities for BPF programs.</p>
          <div className="bg-slate-900 rounded-lg p-4 mb-4">
            <pre className="text-slate-100">
{`class BPFMemoryManager {
  static allocateStack(size: number): number
  static createStruct(fields: StructField[]): MemoryStruct
  static validateMemoryAccess(address: number, size: number): boolean
}`}
            </pre>
          </div>

          <p>For complete documentation, see the <a href="/docs/assembly-bpf">Assembly-BPF documentation</a>.</p>
        </div>
      </motion.div>
    </div>
  )
}
=======
// Placeholder components for remaining sections
function SonicAdapterDoc() { return <div className="pt-20 p-8"><h1 className="text-4xl font-bold">Sonic Adapter</h1><p className="text-slate-600">Documentation coming soon...</p></div> }
function EclipseAdapterDoc() { return <div className="pt-20 p-8"><h1 className="text-4xl font-bold">Eclipse Adapter</h1><p className="text-slate-600">Documentation coming soon...</p></div> }
function SoonAdapterDoc() { return <div className="pt-20 p-8"><h1 className="text-4xl font-bold">Soon Adapter</h1><p className="text-slate-600">Documentation coming soon...</p></div> }
function AdapterFactoryDoc() { return <div className="pt-20 p-8"><h1 className="text-4xl font-bold">Adapter Factory</h1><p className="text-slate-600">Documentation coming soon...</p></div> }
function BridgeAdaptersDoc() { return <div className="pt-20 p-8"><h1 className="text-4xl font-bold">Bridge Adapters</h1><p className="text-slate-600">Documentation coming soon...</p></div> }
function CrossChainManagerDoc() { return <div className="pt-20 p-8"><h1 className="text-4xl font-bold">Cross-Chain Manager</h1><p className="text-slate-600">Documentation coming soon...</p></div> }
function BridgeTypesDoc() { return <div className="pt-20 p-8"><h1 className="text-4xl font-bold">Bridge Types</h1><p className="text-slate-600">Documentation coming soon...</p></div> }
function TransferHandlerDoc() { return <div className="pt-20 p-8"><h1 className="text-4xl font-bold">Transfer Handler</h1><p className="text-slate-600">Documentation coming soon...</p></div> }
function TransactionHandlerDoc() { return <div className="pt-20 p-8"><h1 className="text-4xl font-bold">Transaction Handler</h1><p className="text-slate-600">Documentation coming soon...</p></div> }
function CrossChainHandlerDoc() { return <div className="pt-20 p-8"><h1 className="text-4xl font-bold">Cross-Chain Handler</h1><p className="text-slate-600">Documentation coming soon...</p></div> }
function CLICommandsDoc() { return <div className="pt-20 p-8"><h1 className="text-4xl font-bold">CLI Commands</h1><p className="text-slate-600">Documentation coming soon...</p></div> }
function CLIConfigDoc() { return <div className="pt-20 p-8"><h1 className="text-4xl font-bold">CLI Configuration</h1><p className="text-slate-600">Documentation coming soon...</p></div> }
function CLISolanaDoc() { return <div className="pt-20 p-8"><h1 className="text-4xl font-bold">CLI Solana Utils</h1><p className="text-slate-600">Documentation coming soon...</p></div> }
function CLIHistoryDoc() { return <div className="pt-20 p-8"><h1 className="text-4xl font-bold">CLI History Management</h1><p className="text-slate-600">Documentation coming soon...</p></div> }
function WalletConnectIntegrationDoc() { return <div className="pt-20 p-8"><h1 className="text-4xl font-bold">WalletConnect Integration</h1><p className="text-slate-600">Documentation coming soon...</p></div> }
function WalletConnectManagerDoc() { return <div className="pt-20 p-8"><h1 className="text-4xl font-bold">WalletConnect Manager</h1><p className="text-slate-600">Documentation coming soon...</p></div> }
>>>>>>> 70d0e699
<|MERGE_RESOLUTION|>--- conflicted
+++ resolved
@@ -10,7 +10,6 @@
   ExternalLink
 } from 'lucide-react'
 import { useState } from 'react'
-<<<<<<< HEAD
 import { 
   GamingTutorials, 
   DeFiTutorials, 
@@ -72,8 +71,7 @@
   SmartCityPaymentsTutorial,
   V2XPaymentsTutorial
 } from './tutorials/MobileTutorials'
-=======
->>>>>>> 70d0e699
+
 
 // API Documentation sections - focused on actual source files
 const apiSections = [
@@ -125,7 +123,6 @@
   {
     title: 'WalletConnect',
     items: [
-<<<<<<< HEAD
       { name: 'Creator Tipping System', href: '/docs/tutorials/social/creator-tipping', icon: Book },
       { name: 'Content Creator Subscriptions', href: '/docs/tutorials/social/creator-subscriptions', icon: Book },
       { name: 'NFT Drop Platform', href: '/docs/tutorials/social/nft-drops', icon: Book },
@@ -179,10 +176,8 @@
       { name: 'Cross-Chain Payments', href: '/docs/cross-chain', icon: Zap },
       { name: 'Architecture', href: '/docs/architecture', icon: FileText },
       { name: 'Security', href: '/docs/security', icon: Shield },
-=======
       { name: 'WalletConnect Integration', href: '/docs/walletconnect/integration', icon: Code },
       { name: 'Connection Manager', href: '/docs/walletconnect/manager', icon: Code },
->>>>>>> 70d0e699
     ]
   }
 ]
@@ -381,7 +376,6 @@
           <Route path="/cli/solana" element={<CLISolanaDoc />} />
           <Route path="/cli/history" element={<CLIHistoryDoc />} />
           
-<<<<<<< HEAD
           {/* Cross-Chain Advanced Tutorial Routes */}
           <Route path="/tutorials/cross-chain/arbitrage" element={<MultiChainArbitrageTutorial />} />
           <Route path="/tutorials/cross-chain/liquidity-pools" element={<CrossChainLiquidityPoolTutorial />} />
@@ -406,11 +400,9 @@
           <Route path="/cross-chain" element={<CrossChainDoc />} />
           <Route path="/architecture" element={<ArchitectureDoc />} />
           <Route path="/security" element={<SecurityDoc />} />
-=======
           {/* WalletConnect */}
           <Route path="/walletconnect/integration" element={<WalletConnectIntegrationDoc />} />
           <Route path="/walletconnect/manager" element={<WalletConnectManagerDoc />} />
->>>>>>> 70d0e699
         </Routes>
       </div>
     </div>
@@ -917,7 +909,6 @@
   )
 }
 
-<<<<<<< HEAD
 // Assembly-BPF SDK Documentation Components
 function AssemblyBPFGettingStarted() {
   return (
@@ -1225,7 +1216,7 @@
     </div>
   )
 }
-=======
+
 // Placeholder components for remaining sections
 function SonicAdapterDoc() { return <div className="pt-20 p-8"><h1 className="text-4xl font-bold">Sonic Adapter</h1><p className="text-slate-600">Documentation coming soon...</p></div> }
 function EclipseAdapterDoc() { return <div className="pt-20 p-8"><h1 className="text-4xl font-bold">Eclipse Adapter</h1><p className="text-slate-600">Documentation coming soon...</p></div> }
@@ -1242,5 +1233,4 @@
 function CLISolanaDoc() { return <div className="pt-20 p-8"><h1 className="text-4xl font-bold">CLI Solana Utils</h1><p className="text-slate-600">Documentation coming soon...</p></div> }
 function CLIHistoryDoc() { return <div className="pt-20 p-8"><h1 className="text-4xl font-bold">CLI History Management</h1><p className="text-slate-600">Documentation coming soon...</p></div> }
 function WalletConnectIntegrationDoc() { return <div className="pt-20 p-8"><h1 className="text-4xl font-bold">WalletConnect Integration</h1><p className="text-slate-600">Documentation coming soon...</p></div> }
-function WalletConnectManagerDoc() { return <div className="pt-20 p-8"><h1 className="text-4xl font-bold">WalletConnect Manager</h1><p className="text-slate-600">Documentation coming soon...</p></div> }
->>>>>>> 70d0e699
+function WalletConnectManagerDoc() { return <div className="pt-20 p-8"><h1 className="text-4xl font-bold">WalletConnect Manager</h1><p className="text-slate-600">Documentation coming soon...</p></div> }